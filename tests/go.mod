--- conflicted
+++ resolved
@@ -51,23 +51,10 @@
 	github.com/veraison/go-cose v1.1.0 // indirect
 	github.com/x448/float16 v0.8.4 // indirect
 	go.uber.org/multierr v1.11.0 // indirect
-<<<<<<< HEAD
-	go.uber.org/zap v1.26.0 // indirect
-	golang.org/x/crypto v0.21.0 // indirect
-	golang.org/x/exp v0.0.0-20231110203233-9a3e6036ecaa // indirect
-	golang.org/x/net v0.21.0 // indirect
-	golang.org/x/sys v0.18.0 // indirect
-	golang.org/x/text v0.14.0 // indirect
-	google.golang.org/genproto/googleapis/api v0.0.0-20231127180814-3a041ad873d4 // indirect
-	google.golang.org/genproto/googleapis/rpc v0.0.0-20231120223509-83a465c0220f // indirect
-	google.golang.org/grpc v1.59.0 // indirect
-	google.golang.org/protobuf v1.33.0 // indirect
-=======
 	go.uber.org/zap v1.27.0 // indirect
 	golang.org/x/crypto v0.36.0 // indirect
 	golang.org/x/net v0.38.0 // indirect
 	golang.org/x/sys v0.31.0 // indirect
 	golang.org/x/text v0.23.0 // indirect
->>>>>>> 647b0eca
 	gopkg.in/yaml.v3 v3.0.1 // indirect
 )